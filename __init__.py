# -*- coding: utf-8 -*-

from __future__ import annotations

import json
import re
import traceback
from datetime import datetime
from pathlib import Path
from typing import Any
<<<<<<< HEAD
from urllib.request import urlopen
from xml.etree import ElementTree
=======
>>>>>>> 48f5ec7b

import albert
import inflect
import pint

default_trigger = "convert "
synopsis = "<amount> <from_unit> to <to_unit>"

__doc__ = f"""
Extension for converting units of length, mass, speed, temperature, time,
current, luminosity, printing measurements, molecular substance, currency, and more

Synopsis: {default_trigger}{synopsis}

Examples:
`{default_trigger}180 minutes to hrs`
`{default_trigger}100 km to miles`
`{default_trigger}88 mph to kph`
`{default_trigger}32 degrees F to C`
`{default_trigger}3.14159 rad to degrees`
<<<<<<< HEAD
`{default_trigger}100 USD to EUR`
=======
>>>>>>> 48f5ec7b
"""

md_iid = "0.5"
md_version = "1.1"
md_name = "Unit Converter"
md_description = "Convert length, mass, temperature, time, currency, and more"
md_license = "MIT"
md_url = "https://github.com/DenverCoder1/unit-converter-albert-ext"
md_lib_dependencies = ["pint", "inflect"]
md_maintainers = "@DenverCoder1"

unit_convert_regex = re.compile(
    r"(?P<from_amount>-?\d+\.?\d*)\s?(?P<from_unit>.*)\s(?:to|in)\s(?P<to_unit>.*)",
    re.I,
)

units = pint.UnitRegistry()
inflect_engine = inflect.engine()


def load_config(config_path: Path) -> dict[str, Any]:
    """
    Strip comments and load the config from the config file.
    """
    with config_path.open("r") as config_file:
        contents = config_file.read()
    contents = re.sub(r"^\s*//.*$", "", contents, flags=re.MULTILINE)
    return json.loads(contents)


config_path = Path(__file__).parent / "config.jsonc"
config = load_config(config_path)


class ConversionResult:
    """
    A class to represent the result of a unit conversion
    """

    def __init__(
        self,
        from_amount: float,
        from_unit: str,
        to_amount: float,
        to_unit: str,
        dimensionality: str,
    ):
        """
        Initialize the ConversionResult

        Args:
            from_amount (float): The amount to convert from
            from_unit (str): The unit to convert from
            to_amount (float): The resulting amount
            to_unit (str): The unit converted to
            dimensionality (str): The dimensionality of the result
        """
        self.from_amount = from_amount
        self.from_unit = from_unit
        self.to_amount = to_amount
        self.to_unit = to_unit
        self.dimensionality = dimensionality
        self.display_names = config.get("display_names", {})
        self.rounding_precision = int(config.get("rounding_precision", 3))
        self.rounding_precision_zero = int(config.get("rounding_precision_zero", 12))

    def __pluralize_unit(self, unit: str) -> str:
        """
        Pluralize the unit

        Args:
            unit (str): The unit to pluralize

        Returns:
            str: The pluralized unit
        """
        # if all characters are uppercase, don't pluralize
        if unit.isupper():
            return unit
        return inflect_engine.plural(unit)

    def __display_unit_name(self, amount: float, unit: str) -> str:
        """
        Display the name of the unit with plural if necessary

        Args:
            unit (str): The unit to display

        Returns:
            str: The name of the unit
        """
        unit = self.__pluralize_unit(unit) if amount != 1 else unit
        return self.display_names.get(unit, unit)

    def __format_float(self, num: float) -> str:
        """
        Format a float to remove trailing zeros and avoid scientific notation

        Args:
            num (float): The number to format

        Returns:
            str: The formatted number
        """
        # if rounding precision is -1, leave as is
        if self.rounding_precision == -1:
            return str(num)
        # round to the given rounding precision
        rounded = round(num, self.rounding_precision)
        # if it is close to zero, round to the given precision for zero
        if rounded == 0 and self.rounding_precision_zero > 0:
<<<<<<< HEAD
            zero_delta = 1 / 10**self.rounding_precision_zero
=======
            zero_delta = 1 / 10 ** self.rounding_precision_zero
>>>>>>> 48f5ec7b
            if abs(num) > zero_delta:
                rounded = round(num, self.rounding_precision_zero)
        # format the float to remove trailing zeros and decimal point
        return f"{rounded:f}".rstrip("0").rstrip(".")

    @property
    def formatted_result(self) -> str:
        """
        Return the formatted result amount and unit
        """
        units = self.__display_unit_name(self.to_amount, self.to_unit)
        return f"{self.__format_float(self.to_amount)} {units}"

    @property
    def formatted_from(self) -> str:
        """
        Return the formatted from amount and unit
        """
        units = self.__display_unit_name(self.from_amount, self.from_unit)
        return f"{self.__format_float(self.from_amount)} {units}"

    @property
    def icon(self) -> str:
        """
        Return the icon for the result's dimensionality
        """
        # strip characters from the dimensionality if not alphanumeric or underscore
        dimensionality = re.sub(r"[^\w]", "", self.dimensionality)
        return f"{dimensionality}.svg"

    def __repr__(self):
        """
        Return the representation of the result
        """
        return f"{self.formatted_from} = {self.formatted_result}"


class UnitConverter:
    def __init__(self):
        """
        Initialize the UnitConverter
        """
        self.aliases: dict[str, str] = config.get("aliases", {})

    def _get_unit(self, unit: str) -> pint.Unit:
        """
        Check if the unit is a valid unit and return it
        If any aliases are found, replace the unit with the alias
        If the unit is not valid, check if making it lowercase will fix it
        If not, raise the UndefinedUnitError

        Args:
            unit (str): The unit to check

        Returns:
            pint.Unit: The unit

        Raises:
            pint.errors.UndefinedUnitError: If the unit is not valid
        """
        unit = self.aliases.get(unit, unit)
        if units.__contains__(unit):
            # return the unit if it is valid
            return units.__getattr__(unit)
        # check if the lowercase version is a valid unit
        return units.__getattr__(unit.lower())

    def convert_units(self, amount: float, from_unit: str, to_unit: str) -> ConversionResult:
        """
        Convert a unit to another unit

        Args:
            amount (float): The amount to convert
            from_unit (str): The unit to convert from
            to_unit (str): The unit to convert to

        Returns:
            str: The resulting amount in the new unit

        Raises:
            pint.errors.UndefinedUnitError: If the unit is not valid
            pint.errors.DimensionalityError: If the units are not compatible
        """
        input_unit = units.Quantity(amount, self._get_unit(from_unit))
        output_unit = self._get_unit(to_unit)
        result = input_unit.to(output_unit)
        return ConversionResult(
            from_amount=float(amount),
            from_unit=str(self._get_unit(from_unit)),
            to_amount=result.magnitude,
            to_unit=str(result.units),
            dimensionality=str(units._get_dimensionality(result.units)),
        )


class UnknownCurrencyError(Exception):
    def __init__(self, currency: str):
        """
        Initialize the UnknownCurrencyError

        Args:
            currency (str): The unknown currency
        """
        self.currency = currency
        super().__init__(f"Unknown currency: {currency}")


class CurrencyConverter:

    API_URL = "https://www.ecb.europa.eu/stats/eurofxref/eurofxref-daily.xml"

    def __init__(self):
        """
        Initialize the CurrencyConverter
        """
        self.last_update = datetime.now()
        self.aliases: dict[str, str] = config.get("aliases", {})
        self.currencies = self._get_currencies()

    def _get_currencies(self) -> dict[str, float]:
        """
        Get the currencies from the API

        Returns:
            dict[str, float]: The currencies
        """
        with urlopen(self.API_URL) as response:
            xml = response.read().decode("utf-8").strip()
        root = ElementTree.fromstring(xml)
        currency_cube = root[-1][0]
        if currency_cube is None:
            albert.warning("Could not find currencies in XML")
            return {}
        currencies = {
            currency.attrib["currency"]: float(currency.attrib["rate"])
            for currency in currency_cube
        }
        currencies["EUR"] = 1
        albert.info(f"Loaded currencies: {currencies}")
        return currencies

    def normalize_currency(self, currency: str) -> str | None:
        """
        Get the currency name normalized using aliases

        Args:
            currency (str): The currency to normalize

        Returns:
            Optional[str]: The currency name or None if not found
        """
        currency = self.aliases.get(currency, currency).upper()
        return currency if currency in self.currencies else None

    def convert_currency(
        self, amount: float, from_currency: str, to_currency: str
    ) -> ConversionResult:
        """
        Convert a currency to another currency

        Args:
            amount (float): The amount to convert
            from_currency (str): The currency to convert from
            to_currency (str): The currency to convert to

        Returns:
            str: The resulting amount in the new currency

        Raises:
            UnknownCurrencyError: If the currency is not valid
        """
        # update the currencies every 24 hours
        if (datetime.now() - self.last_update).days >= 1:
            self.currencies = self._get_currencies()
            self.last_update = datetime.now()
        # get the currency rates
        from_unit = self.normalize_currency(from_currency)
        to_unit = self.normalize_currency(to_currency)
        # convert the currency
        if from_unit is None:
            raise UnknownCurrencyError(from_currency)
        if to_unit is None:
            raise UnknownCurrencyError(to_currency)
        from_rate = self.currencies[from_unit]
        to_rate = self.currencies[to_unit]
        result = amount * to_rate / from_rate
        return ConversionResult(
            from_amount=float(amount),
            from_unit=from_unit,
            to_amount=result,
            to_unit=to_unit,
            dimensionality="currency",
        )


class Plugin(albert.QueryHandler):
    def initialize(self):
        """Initialize the plugin."""
        self.unit_converter = UnitConverter()
        self.currency_converter = CurrencyConverter()

    def id(self) -> str:
        return __name__

    def name(self) -> str:
        return md_name

    def description(self) -> str:
        return md_description

    def synopsis(self) -> str:
        return synopsis

    def defaultTrigger(self) -> str:
        return default_trigger

    def handleQuery(self, query: albert.Query) -> None:
        """Handler for a query received from Albert."""
        query_string = query.string.strip()
        match = unit_convert_regex.fullmatch(query_string)
        if match:
            albert.info(f"Matched {query_string}")
            try:
                items = self.get_items(
                    float(match.group("from_amount")),
                    match.group("from_unit").strip(),
                    match.group("to_unit").strip(),
                )
                query.add(items)
            except Exception as error:
                albert.warning(f"Error: {error}")
                tb = "".join(
                    traceback.format_exception(error.__class__, error, error.__traceback__)
                )
                albert.warning(tb)
                albert.info("Something went wrong. Make sure you're using the correct format.")

    def create_item(self, text: str, subtext: str, icon: str = "") -> albert.Item:
        """
        Create an albert.Item from a text and subtext

        Args:
            text (str): The text to display
            subtext (str): The subtext to display
            icon (Optional[str]): The icon to display. If not specified, the default icon will be used

        Returns:
            albert.Item: The item to be added to the list of results
        """
        icon_path = Path(__file__).parent / "icons" / icon
        if not icon or not icon_path.exists():
            albert.warning(f"Icon {icon} does not exist")
            icon_path = Path(__file__).parent / "icons" / "unit_converter.svg"
        return albert.Item(
            id=str(icon_path),
            icon=[str(icon_path)],
            text=text,
            subtext=subtext,
            actions=[
                albert.Action(
                    id="copy",
                    text="Copy result to clipboard",
                    callable=lambda: albert.setClipboardText(text=text),
                )
            ],
        )

    def get_items(self, amount: float, from_unit: str, to_unit: str) -> list[albert.Item]:
        """
        Generate the Albert items to display for the query

        Args:
            amount (float): The amount to convert from
            from_unit (str): The unit to convert from
            to_unit (str): The unit to convert to

        Returns:
            List[albert.Item]: The list of items to display
        """
        try:
            # convert currencies
            if (
                self.currency_converter.normalize_currency(from_unit) is not None
                and self.currency_converter.normalize_currency(to_unit) is not None
            ):
                result = self.currency_converter.convert_currency(amount, from_unit, to_unit)
            # convert standard units
            else:
                result = self.unit_converter.convert_units(amount, from_unit, to_unit)
            # return the result
            return [
                self.create_item(
                    result.formatted_result,
                    f"Converted from {result.formatted_from}",
                    result.icon,
                )
            ]
        except pint.errors.DimensionalityError as e:
            albert.warning(f"DimensionalityError: {e}")
            albert.warning(traceback.format_exc())
            return [
                self.create_item(f"Unable to convert {amount} {from_unit} to {to_unit}", str(e))
            ]
        except pint.errors.UndefinedUnitError as e:
            albert.warning(f"UndefinedUnitError: {e}")
            albert.warning(traceback.format_exc())
            return []
        except UnknownCurrencyError as e:
            albert.warning(f"UnknownCurrencyError: {e}")
            albert.warning(traceback.format_exc())
            return []<|MERGE_RESOLUTION|>--- conflicted
+++ resolved
@@ -8,11 +8,8 @@
 from datetime import datetime
 from pathlib import Path
 from typing import Any
-<<<<<<< HEAD
 from urllib.request import urlopen
 from xml.etree import ElementTree
-=======
->>>>>>> 48f5ec7b
 
 import albert
 import inflect
@@ -33,10 +30,7 @@
 `{default_trigger}88 mph to kph`
 `{default_trigger}32 degrees F to C`
 `{default_trigger}3.14159 rad to degrees`
-<<<<<<< HEAD
 `{default_trigger}100 USD to EUR`
-=======
->>>>>>> 48f5ec7b
 """
 
 md_iid = "0.5"
@@ -148,11 +142,7 @@
         rounded = round(num, self.rounding_precision)
         # if it is close to zero, round to the given precision for zero
         if rounded == 0 and self.rounding_precision_zero > 0:
-<<<<<<< HEAD
-            zero_delta = 1 / 10**self.rounding_precision_zero
-=======
             zero_delta = 1 / 10 ** self.rounding_precision_zero
->>>>>>> 48f5ec7b
             if abs(num) > zero_delta:
                 rounded = round(num, self.rounding_precision_zero)
         # format the float to remove trailing zeros and decimal point
